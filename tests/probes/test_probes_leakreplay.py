--- conflicted
+++ resolved
@@ -3,7 +3,6 @@
 
 import os
 import inspect
-
 import pytest
 
 import garak
@@ -38,11 +37,7 @@
 def test_leakreplay_handle_incomplete_attempt():
     p = garak.probes.leakreplay.LiteratureCloze()
     a = garak.attempt.Attempt(prompt="IS THIS BROKEN")
-<<<<<<< HEAD
     a.outputs = [garak.attempt.Message(s) for s in ["", None]]
-    p._postprocess_hook(a)
-=======
-    a.outputs = ["", None]
     p._postprocess_hook(a)
 
 
@@ -136,6 +131,8 @@
     for (classname, active) in garak._plugins.enumerate_plugins("probes")
     if classname.startswith("probes.leakreplay") and "Cloze" in classname
 ]
+
+
 @pytest.mark.parametrize("klassname", CLOZE_PROBES)
 def test_leakreplay_probe_structure(klassname):
     probe = garak._plugins.load_plugin(klassname)
@@ -148,8 +145,7 @@
 
     assert hasattr(probe, "_postprocess_hook"), "Cloze probe missing _postprocess_hook"
     test_attempt = garak.attempt.Attempt(prompt="test")
-    test_attempt.messages = [[{"content": "<name>Test</name>"}]]
+    test_attempt.outputs = [garak.attempt.Message("<name>Test</name>")]
     processed = probe._postprocess_hook(test_attempt)
     # Check that name tags are properly removed (part of postprocessing)
-    assert "<name>" not in processed.messages[0][-1]["content"]
->>>>>>> 527cceb1
+    assert "<name>" not in processed.conversations[0].turns[-1].content.text
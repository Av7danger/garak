import pytest
import ollama
import httpx

from garak.attempt import Message, Turn, Conversation
from garak.generators.ollama import OllamaGeneratorChat, OllamaGenerator

PINGED_OLLAMA_SERVER = (
    False  # Avoid calling the server multiple times if it is not running
)
OLLAMA_SERVER_UP = False


def ollama_is_running():
    global PINGED_OLLAMA_SERVER
    global OLLAMA_SERVER_UP

    if not PINGED_OLLAMA_SERVER:
        try:
            ollama.list()  # Gets a list of all pulled models. Used as a ping
            OLLAMA_SERVER_UP = True
        except ConnectionError:
            OLLAMA_SERVER_UP = False
        finally:
            PINGED_OLLAMA_SERVER = True
    return OLLAMA_SERVER_UP


def no_models():
<<<<<<< HEAD
    return len(ollama.list().models) == 0
=======
    # In newer versions of ollama, list() returns a ListResponse object
    response = ollama.list()
    
    try:
        # Try to access the models attribute or property
        models = getattr(response, 'models', None)
        if models is None:
            # If no models attribute, try using it as a dict
            models = response.get('models', [])
        
        # Check if models is empty
        return len(models) == 0
    except (AttributeError, TypeError):
        # If we can't access models, assume there are no models
        return True
>>>>>>> 527cceb1


@pytest.mark.skipif(
    not ollama_is_running(),
    reason=f"Ollama server is not currently running",
)
def test_error_on_nonexistant_model_chat():
    model_name = "non-existent-model"
    gen = OllamaGeneratorChat(model_name)
    with pytest.raises(ollama.ResponseError):
        conv = Conversation([Turn("user", Message("This shouldnt work"))])
        gen.generate(conv)


@pytest.mark.skipif(
    not ollama_is_running(),
    reason=f"Ollama server is not currently running",
)
def test_error_on_nonexistant_model():
    model_name = "non-existant-model"
    gen = OllamaGenerator(model_name)
    with pytest.raises(ollama.ResponseError):
        conv = Conversation([Turn("user", Message("This shouldnt work"))])
        gen.generate(conv)


@pytest.mark.skipif(
    not ollama_is_running(),
    reason=f"Ollama server is not currently running",
)
@pytest.mark.skipif(
    not ollama_is_running() or no_models(),  # Avoid checking models if no server
    reason=f"No Ollama models pulled",
)
# This test might fail if the GPU is busy, and the generation takes more than 30 seconds
def test_generation_on_pulled_model_chat():
    model_name = ollama.list().models[0].model
    gen = OllamaGeneratorChat(model_name)
    conv = Conversation([Turn("user", Message('Say "Hello!"'))])
    responses = gen.generate(conv)
    assert len(responses) == 1
    assert all(isinstance(response, Message) for response in responses)
    assert all(len(response.text) > 0 for response in responses)


@pytest.mark.skipif(
    not ollama_is_running(),
    reason=f"Ollama server is not currently running",
)
@pytest.mark.skipif(
    not ollama_is_running() or no_models(),  # Avoid checking models if no server
    reason=f"No Ollama models pulled",
)
# This test might fail if the GPU is busy, and the generation takes more than 30 seconds
def test_generation_on_pulled_model():
    model_name = ollama.list().models[0].model
    gen = OllamaGenerator(model_name)
    conv = Conversation([Turn("user", Message('Say "Hello!"'))])
    responses = gen.generate(conv)
    assert len(responses) == 1
    assert all(isinstance(response, Message) for response in responses)
    assert all(len(response.text) > 0 for response in responses)


@pytest.mark.respx(base_url="http://" + OllamaGenerator.DEFAULT_PARAMS["host"])
def test_ollama_generation_mocked(respx_mock):
    mock_response = {"model": "mistral", "response": "Hello how are you?"}
    respx_mock.post("/api/generate").mock(
        return_value=httpx.Response(200, json=mock_response)
    )
    gen = OllamaGenerator("mistral")
    conv = Conversation([Turn("user", Message("Bla bla"))])
    generation = gen.generate(conv)
    assert generation == [Message("Hello how are you?")]


@pytest.mark.respx(base_url="http://" + OllamaGenerator.DEFAULT_PARAMS["host"])
def test_ollama_generation_chat_mocked(respx_mock):
    mock_response = {
        "model": "mistral",
        "message": {"role": "assistant", "content": "Hello how are you?"},
    }
    respx_mock.post("/api/chat").mock(
        return_value=httpx.Response(200, json=mock_response)
    )
    gen = OllamaGeneratorChat("mistral")
    conv = Conversation([Turn("user", Message("Bla bla"))])
    generation = gen.generate(conv)
    assert generation == [Message("Hello how are you?")]


@pytest.mark.respx(base_url="http://" + OllamaGenerator.DEFAULT_PARAMS["host"])
def test_error_on_nonexistant_model_mocked(respx_mock):
    mock_response = {"error": "No such model"}
    respx_mock.post("/api/generate").mock(
        return_value=httpx.Response(404, json=mock_response)
    )
    model_name = "non-existant-model"
    gen = OllamaGenerator(model_name)
    with pytest.raises(ollama.ResponseError):
        conv = Conversation([Turn("user", Message("This shouldnt work"))])
        gen.generate(conv)


@pytest.mark.respx(base_url="http://" + OllamaGenerator.DEFAULT_PARAMS["host"])
def test_error_on_nonexistant_model_chat_mocked(respx_mock):
    mock_response = {"error": "No such model"}
    respx_mock.post("/api/chat").mock(
        return_value=httpx.Response(404, json=mock_response)
    )
    model_name = "non-existant-model"
    gen = OllamaGeneratorChat(model_name)
    with pytest.raises(ollama.ResponseError):
        conv = Conversation([Turn("user", Message("This shouldnt work"))])
        gen.generate(conv)<|MERGE_RESOLUTION|>--- conflicted
+++ resolved
@@ -27,9 +27,6 @@
 
 
 def no_models():
-<<<<<<< HEAD
-    return len(ollama.list().models) == 0
-=======
     # In newer versions of ollama, list() returns a ListResponse object
     response = ollama.list()
     
@@ -45,7 +42,6 @@
     except (AttributeError, TypeError):
         # If we can't access models, assume there are no models
         return True
->>>>>>> 527cceb1
 
 
 @pytest.mark.skipif(

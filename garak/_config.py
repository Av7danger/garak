--- conflicted
+++ resolved
@@ -113,12 +113,9 @@
 
 # this is so popular, let's set a default. what other defaults are worth setting? what's the policy?
 run.seed = None
-<<<<<<< HEAD
+run.soft_probe_prompt_cap = 64
 run.target_lang = "en"
 run.translators = []
-=======
-run.soft_probe_prompt_cap = 64
->>>>>>> 0ae77c98
 
 # placeholder
 # generator, probe, detector, buff = {}, {}, {}, {}

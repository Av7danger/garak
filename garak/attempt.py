"""Defines the Attempt class, which encapsulates a prompt with metadata and results"""

from dataclasses import dataclass, field, asdict, is_dataclass
from copy import deepcopy
from pathlib import Path
from types import GeneratorType
from typing import List, Optional, Union
import uuid

(
    ATTEMPT_NEW,
    ATTEMPT_STARTED,
    ATTEMPT_COMPLETE,
) = range(3)

roles = {"system", "user", "assistant"}


@dataclass
class Message:
    """Object to represent a single message posed to or received from a generator

    Messages can be prompts, replies, system prompts. While many prompts are text,
    they may also be (or include) images, audio, files, or even a composition of
    these. The Turn object encapsulates this flexibility.
    `Message` doesn't yet support multiple attachments of the same type.

    :param text: Text of the prompt/response
    :type text: str
    :param data_path: Path to attachment
    :type data_path: Union[str, Path]
    :param data_type: (type, encoding) Mime type of data
    :type data_type: Tuple(str, str)
    :param data_checksum: sha256 checksum of data loaded
    :type data_checksum: str
    :param data: Data to attach
    :type data: Any
    :param lang: language code for `text` content
    :type lang: str (bcp47 language code)
    :param notes: Free form dictionary of notes for the turn
    :type notes: dict
    """

    text: str = None
    lang: str = None
    data_path: Optional[str] = None
    data_type: Optional[str] = None
    data_checksum: Optional[str] = None
    # data: bytes = None  # should this dataclass attribute exist?
    notes: Optional[dict] = field(default_factory=dict)

    @property
    def data(self):
        if not hasattr(self, "_data"):
            if self.data_path is not None:
                import hashlib
                import mimetypes

                self.data_type = mimetypes.guess_type(self.data_path)
                self._data = Message._load_data(self.data_path)
                self.data_checksum = hashlib.sha256(
                    self._data, usedforsecurity=False
                ).hexdigest()
            else:
                return None
        return self._data

    @data.setter
    def data(self, value):
        if self.data_path is not None and hasattr(self, "_data"):
            raise ValueError("data_path has been set data cannot be modified")
        if self.data_type is None:
            raise ValueError("data_type must be set before data")
        self._data = value
        self.data_checksum = None
        if self._data:
            import hashlib

            self.data_checksum = hashlib.sha256(
                self._data, usedforsecurity=False
            ).hexdigest()

    @staticmethod
    def _load_data(data_path: Union[str, Path]):
        with open(data_path, "rb") as f:
            return f.read()


@dataclass
class Turn:
    """Object to attach actor context to a message, denoted as taking a `Turn` in the conversation

    :param role: Role of the participant who issued the utterance Expected: ["system", "user", "assistant"]
    :type role: str
    """

    role: str
    content: Message

    @staticmethod
    def from_dict(value: dict):
        entity = deepcopy(value)
        message = entity.pop("content", {})
        entity["content"] = Message(**message)
        ret_val = Turn(**entity)
        return ret_val


@dataclass
class Conversation:
    """Class to maintain a sequence of Turn objects and, if relevant, apply conversation templates.

    :param turns: A list of Turns
    :type turns: list
    :param notes: Free form dictionary of notes for the conversation
    :type notes: dict
    """

    turns: List[Turn] = field(default_factory=list)
    notes: Optional[dict] = field(default_factory=dict)

    def last_message(self, role=None) -> Message:
        """The last message exchanged in the conversation

        :param role: Optional, role to search for
        type: str
        """
        if len(self.turns) < 1:
            raise ValueError("No messages available")
        if not role:
            return self.turns[-1].content
        for idx in range(len(self.turns), 0):
            if role == self.turns[idx].role:
                return self.turns[idx].content
        raise ValueError(f"No messages for role: {role}")

    @staticmethod
    def from_dict(value: dict):
        entity = deepcopy(value)
        turns = entity.pop("turns", [])
        ret_val = Conversation(**entity)
        for turn in turns:
            ret_val.turns.append(Turn.from_dict(turn))
        return ret_val


class Attempt:
    """A class defining objects that represent everything that constitutes a single attempt at evaluating an LLM.

    :param status: The status of this attempt; ``ATTEMPT_NEW``, ``ATTEMPT_STARTED``, or ``ATTEMPT_COMPLETE``
    :type status: int
    :param prompt: The processed prompt that will presented to the generator
    :type prompt: Union[str|Turn|Conversation]
    :param probe_classname: Name of the probe class that originated this ``Attempt``
    :type probe_classname: str
    :param probe_params: Non-default parameters logged by the probe
    :type probe_params: dict, optional
    :param targets: A list of target strings to be searched for in generator responses to this attempt's prompt
    :type targets: List(str), optional
    :param outputs: The outputs from the generator in response to the prompt
    :type outputs: List(Message)
    :param notes: A free-form dictionary of notes accompanying the attempt
    :type notes: dict
    :param detector_results: A dictionary of detector scores, keyed by detector name, where each value is a list of scores corresponding to each of the generator output strings in ``outputs``
    :type detector_results: dict
    :param goal: Free-text simple description of the goal of this attempt, set by the originating probe
    :type goal: str
    :param seq: Sequence number (starting 0) set in :meth:`garak.probes.base.Probe.probe`, to allow matching individual prompts with lists of answers/targets or other post-hoc ordering and keying
    :type seq: int
    :param conversations: conversation turn histories
    :type conversations: List(Conversation)
    :param lang: Language code for prompt as sent to the target
    :type lang: str, valid BCP47
    :param reverse_translation_outputs: The reverse translation of output based on the original language of the probe
    :param reverse_translation_outputs: List(str)

<<<<<<< HEAD
    Expected use
    * an attempt tracks a seed prompt and responses to it
    * there's a 1:1 relationship between attempts and source prompts
    * attempts track all generations
    * this means messages tracks many histories, one per generation
    * for compatibility, setting Attempt.prompt will set just one turn, and this is unpacked later
      when output is set; we don't know the # generations to expect until some output arrives
    * to keep alignment, generators need to return aligned lists of length #generations

    Patterns/expectations for Attempt access:
    .prompt - returns the user prompt
    .outputs - returns the most recent model outputs

    Patterns/expectations for Attempt setting:
    .prompt - sets the first prompt, or fails if this has already been done
    .outputs - sets a new layer of model responses. silently handles expansion of prompt to multiple histories. prompt must be set
=======
    Typical use:
>>>>>>> 527cceb1

    * An attempt tracks a seed prompt and responses to the prompt.
    * There is a 1:1 relationship between an attempt and a source prompt.
    * Attempts track all generations.
      This means ``messages`` tracks many histories, one per generation.
    * For compatibility, setting ``Attempt.prompt`` sets just one turn and the prompt is unpacked later when output is set.
      We don't know the number of generations to expect until some output arrives.
    * To keep alignment, generators must return lists of length generations.

    Patterns and expectations for Attempt access:

    * ``.prompt`` returns the first user prompt.
    * ``.outputs`` returns the most recent model outputs.
    * ``.latest_prompts`` returns a list of the latest user prompts.

    Patterns and expectations for Attempt setting:

    * ``.prompt`` sets the first prompt, or fails if the first prompt is already set.
    * ``.outputs`` sets a new layer of model responses.
      Silently handles expansion of prompt to multiple histories.
      Prompt must be set before outputs are set.
    * ``.latest_prompts`` adds a new set of user prompts.
    """

    def __init__(
        self,
        status=ATTEMPT_NEW,
        prompt=None,
        probe_classname=None,
        probe_params=None,
        targets=None,
        notes=None,
        detector_results=None,
        goal=None,
        seq=-1,
        lang=None,  # language code for prompt as sent to the target
        reverse_translation_outputs=None,
    ) -> None:
        self.uuid = uuid.uuid4()
        if prompt is not None:
            if isinstance(prompt, Conversation):
                self.conversations = [prompt]
            elif isinstance(prompt, str):
                msg = Message(text=prompt, lang=lang)
            elif isinstance(prompt, Message):
                msg = prompt
            else:
                raise TypeError("prompts must be of type str | Message | Conversation")
            if not hasattr(self, "conversations"):
                self.conversations = [Conversation([Turn("user", msg)])]
            self.prompt = self.conversations[0]
        else:
            # is this the right way to model an empty Attempt?
            self.conversations = [Conversation()]

        self.status = status
        self.probe_classname = probe_classname
        self.probe_params = {} if probe_params is None else probe_params
        self.targets = [] if targets is None else targets
        self.notes = {} if notes is None else notes
        self.detector_results = {} if detector_results is None else detector_results
        self.goal = goal
        self.seq = seq
        self.reverse_translation_outputs = (
            {} if reverse_translation_outputs is None else reverse_translation_outputs
        )

    def as_dict(self) -> dict:
        """Converts the attempt to a dictionary."""
        notes = {}
        for k, v in self.notes.items():
            if is_dataclass(v):
                notes[k] = asdict(v)
                continue
            if isinstance(v, list) and len(v) > 0 and is_dataclass(v[0]):
                notes[k] = [asdict(e) for e in v]
            else:
                notes[k] = v

        return {
            "entry_type": "attempt",
            "uuid": str(self.uuid),
            "seq": self.seq,
            "status": self.status,
            "probe_classname": self.probe_classname,
            "probe_params": self.probe_params,
            "targets": self.targets,
            "prompt": asdict(self.prompt),
            "outputs": [asdict(output) for output in self.outputs],
            "detector_results": {k: list(v) for k, v in self.detector_results.items()},
            "notes": notes,
            "goal": self.goal,
            "conversations": [
                asdict(conversation) for conversation in self.conversations
            ],
            "reverse_translation_outputs": [
                asdict(output) for output in self.reverse_translation_outputs
            ],
        }

    @property
    def prompt(self) -> Union[Conversation, None]:
        if hasattr(self, "_prompt"):
            return self._prompt
        # should this return a conversation with a user message.text == None?
        # possibly also consider a `raise` if prompt is accessed but not set
        # this would require contributors to be more defensive and guard for the
        # exception, though that may be a reasonable trade off.
        return None

    @property
    def lang(self):
        self.prompt.turns[-1].content.lang

    @property
    def outputs(self) -> List[Message]:
        generated_outputs = list()
        if len(self.conversations) and isinstance(self.conversations[0], Conversation):
            for conversation in self.conversations:
                # work out last_output_turn that was assistant
                assistant_turns = [
                    idx
                    for idx, val in enumerate(conversation.turns)
                    if val.role == "assistant"
                ]
                if not assistant_turns:
                    continue
                last_output_turn = max(assistant_turns)
                generated_outputs.append(conversation.turns[last_output_turn].content)
        return generated_outputs

    @property
    def all_outputs(self) -> List[Message]:
        all_outputs = []
        if len(self.conversations) > 0:
            for conversation in self.conversations:
                for message in conversation.turns:
                    if message.role == "assistant":
                        all_outputs.append(message.content)
        return all_outputs

    @prompt.setter
    def prompt(self, value: Union[str | Message | Conversation]):
        if hasattr(self, "_prompt"):
            raise TypeError("prompt cannot be changed once set")
        if value is None:
            raise TypeError("'None' prompts are not valid")
        if isinstance(value, str):
            # note this does not contain a lang
            self._prompt = Conversation([Turn("user", Message(text=value))])
        if isinstance(value, Message):
            # make a copy to store an immutable object
            self._prompt = Conversation([Turn("user", Message(**asdict(value)))])
        if isinstance(value, Conversation):
            # make a copy to store an immutable object
            self._prompt = Conversation.from_dict(asdict(value))
        if not hasattr(self, "_prompt"):
            raise TypeError("prompt must be a Conversation, Message or str object")
        self.conversations = [Conversation.from_dict(asdict(self._prompt))]

    @outputs.setter
    def outputs(
        self, value: Union[GeneratorType | List[str | Message]]
    ) -> List[Message]:
        # these need to build or be Message objects and add to Conversations
        if not (isinstance(value, list) or isinstance(value, GeneratorType)):
            raise TypeError("Value for attempt.outputs must be a list or generator")
        value = list(value)
        # testing suggests this should only attempt to set if the initial prompt was already injected
        if len(self.conversations) == 0 or len(self.conversations[0].turns) == 0:
            raise TypeError("A prompt must be set before outputs are given")
        # do we have only the initial prompt? in which case, let's flesh out messages a bit
        elif (
            len(self.conversations) == 1 and len(value) > 1
        ):  # only attempt to expand if give more than one value
            self._expand_prompt_to_histories(len(value))
        # append each list item to each history, with role:assistant
        self._add_turn("assistant", value)

    def prompt_for(self, lang) -> Conversation:
        """prompt for a known language

        When "*" or None are passed returns the prompt passed to the model
        """
        if (
            lang is not None
            and self.conversations[0].turns[0].content.lang != "*"
            and lang != "*"
            and self.conversations[0].turns[0].content.lang != lang
        ):
            return self.notes.get(
                "pre_translation_prompt", self.prompt
            )  # update if found in notes

        return self.prompt

    def outputs_for(self, lang) -> List[Message]:
        """outputs for a known language

        When "*" or None are passed returns the original model output
        """
        if (
            lang is not None
            and self.conversations[0].turns[0].content.lang != "*"
            and lang != "*"
            and self.conversations[0].turns[0].content.lang != lang
        ):
            return (
                self.reverse_translation_outputs
            )  # this needs to be wired back in for support
        return self.all_outputs

    def _expand_prompt_to_histories(self, breadth):
        """expand a prompt-only message history to many threads"""
        if len(self.conversations[0].turns) == 0:
            raise TypeError(
                "A prompt needs to be set before it can be expanded to conversation threads"
            )
        elif len(self.conversations) > 1 or len(self.conversations[-1].turns) > 1:
            raise TypeError(
                "attempt.conversations contains Conversations, expected a single Message object"
            )

        self.conversations = [deepcopy(self.conversations[0]) for _ in range(breadth)]

    def _add_turn(self, role: str, contents: List[Union[Message, str]]) -> None:
        """add a 'layer' to a message history.

        the contents should be as broad as the established number of
        generations for this attempt. e.g. if there's a prompt and a
        first turn with k responses, every add_turn on the attempt
        must give a list with k entries.
        """

        # this needs to accept a List[Union[str|Turn]]
        if len(contents) != len(self.conversations):
            raise ValueError(
                "Message history misalignment in attempt uuid %s: tried to add %d items to %d message histories"
                % (str(self.uuid), len(contents), len(self.conversations))
            )
        if role == "user" and len(self.conversations[0].turns) == 0:
            raise ValueError(
                "Can only add a list of user prompts after at least one system generation, so that generations count is known"
            )

        if role in roles:
            for idx, entry in enumerate(contents):
                content = entry
                if isinstance(entry, str):
                    content = Message(entry, lang=self.lang)
                self.conversations[idx].turns.append(Turn(role, content))
            return
        raise ValueError(
            "Conversation turn role must be one of '%s', got '%s'"
            % ("'/'".join(roles), role)
        )<|MERGE_RESOLUTION|>--- conflicted
+++ resolved
@@ -174,31 +174,13 @@
     :param reverse_translation_outputs: The reverse translation of output based on the original language of the probe
     :param reverse_translation_outputs: List(str)
 
-<<<<<<< HEAD
-    Expected use
-    * an attempt tracks a seed prompt and responses to it
-    * there's a 1:1 relationship between attempts and source prompts
-    * attempts track all generations
-    * this means messages tracks many histories, one per generation
-    * for compatibility, setting Attempt.prompt will set just one turn, and this is unpacked later
-      when output is set; we don't know the # generations to expect until some output arrives
-    * to keep alignment, generators need to return aligned lists of length #generations
-
-    Patterns/expectations for Attempt access:
-    .prompt - returns the user prompt
-    .outputs - returns the most recent model outputs
-
-    Patterns/expectations for Attempt setting:
-    .prompt - sets the first prompt, or fails if this has already been done
-    .outputs - sets a new layer of model responses. silently handles expansion of prompt to multiple histories. prompt must be set
-=======
     Typical use:
->>>>>>> 527cceb1
 
     * An attempt tracks a seed prompt and responses to the prompt.
     * There is a 1:1 relationship between an attempt and a source prompt.
     * Attempts track all generations.
-      This means ``messages`` tracks many histories, one per generation.
+      This means ``conversations`` tracks many histories, one per generation.
+    * this means messages tracks many histories, one per generation
     * For compatibility, setting ``Attempt.prompt`` sets just one turn and the prompt is unpacked later when output is set.
       We don't know the number of generations to expect until some output arrives.
     * To keep alignment, generators must return lists of length generations.
@@ -207,7 +189,6 @@
 
     * ``.prompt`` returns the first user prompt.
     * ``.outputs`` returns the most recent model outputs.
-    * ``.latest_prompts`` returns a list of the latest user prompts.
 
     Patterns and expectations for Attempt setting:
 
@@ -215,7 +196,6 @@
     * ``.outputs`` sets a new layer of model responses.
       Silently handles expansion of prompt to multiple histories.
       Prompt must be set before outputs are set.
-    * ``.latest_prompts`` adds a new set of user prompts.
     """
 
     def __init__(
@@ -306,7 +286,7 @@
 
     @property
     def lang(self):
-        self.prompt.turns[-1].content.lang
+        return self.prompt.turns[-1].content.lang
 
     @property
     def outputs(self) -> List[Message]:

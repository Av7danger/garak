--- conflicted
+++ resolved
@@ -6534,38 +6534,6 @@
       "supports_multiple_generations": false,
       "mod_time": "2024-08-29 13:35:37 +0000"
     },
-<<<<<<< HEAD
-=======
-    "generators.huggingface.ConversationalPipeline": {
-      "description": "Conversational text generation using HuggingFace pipelines",
-      "DEFAULT_PARAMS": {
-        "max_tokens": 150,
-        "temperature": null,
-        "top_k": null,
-        "context_len": null,
-        "skip_seq_start": null,
-        "skip_seq_end": null,
-        "hf_args": {
-          "torch_dtype": "float16",
-          "do_sample": true,
-          "device": null
-        }
-      },
-      "active": true,
-      "generator_family_name": "Hugging Face \ud83e\udd17 pipeline for conversations",
-      "modality": {
-        "in": [
-          "text"
-        ],
-        "out": [
-          "text"
-        ]
-      },
-      "parallel_capable": false,
-      "supports_multiple_generations": true,
-      "mod_time": "2024-12-19 16:33:14 +0000"
-    },
->>>>>>> f8108e9f
     "generators.huggingface.InferenceAPI": {
       "description": "Get text generations from Hugging Face Inference API",
       "DEFAULT_PARAMS": {

--- conflicted
+++ resolved
@@ -44,16 +44,15 @@
         with redirect_stderr(io.StringIO()) as f:  # quieten the tqdm
             result = self.rails.generate(prompt)
 
-<<<<<<< HEAD
-        return [Turn(result)]
-=======
         if isinstance(result, str):
-            return [result]
+            return [Turn(result)]
         elif isinstance(result, dict):
-            return [result.get("content", None)]
+            content = result.get("content", None)
+            if content is not None:
+              content = Turn(content)
+            return [content]
         else:
             return [None]
->>>>>>> e358045c
 
 
 DEFAULT_CLASS = "NeMoGuardrails"
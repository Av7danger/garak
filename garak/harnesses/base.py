# SPDX-FileCopyrightText: Portions Copyright (c) 2023 NVIDIA CORPORATION & AFFILIATES. All rights reserved.
# SPDX-License-Identifier: Apache-2.0

"""Base harness

A harness coordinates running probes on a generator, running detectors on the 
outputs, and evaluating the results.

This module ncludes the class Harness, which all `garak` harnesses must 
inherit from.
"""


import json
import logging
import types
from typing import List

import tqdm

import garak.attempt
from garak import _config
from garak import _plugins
from garak.configurable import Configurable


class Harness(Configurable):
    """Class to manage the whole process of probing, detecting and evaluating"""

    active = True

    DEFAULT_PARAMS = {
        "strict_modality_match": False,
    }

    def __init__(self, config_root=_config):
        self._load_config(config_root)
        logging.info("harness init: %s", self)

    def _load_buffs(self, buff_names: List) -> None:
        """Instantiate specified buffs into global config

        Inheriting classes call _load_buffs in their run() methods. They then call
        garak.harness.base.Harness.run themselves, and so if _load_buffs() is called
        from this base class, we'll end up w/ inefficient reinstantiation of buff
        objects. If one wants to use buffs directly with this harness without
        subclassing, then call this method instance directly.

        Don't use this in the base class's run method, garak.harness.base.Harness.run;
        harnesses should be explicit about how they expect to deal with buffs.
        """

        _config.buffmanager.buffs = []
        for buff_name in buff_names:
            err_msg = None
            try:
                _config.buffmanager.buffs.append(_plugins.load_plugin(buff_name))
                logging.debug("loaded %s", buff_name)
            except ValueError as ve:
                err_msg = f"❌🦾 buff load error:❌ {ve}"
            except Exception as e:
                err_msg = f"❌🦾 failed to load buff {buff_name}:❌ {e}"
            finally:
                if err_msg is not None:
                    print(err_msg)
                    logging.warning(err_msg)
                    continue

    def _start_run_hook(self):
        self._http_lib_user_agents = _config.get_http_lib_agents()
        _config.set_all_http_lib_agents(_config.run.user_agent)

    def _end_run_hook(self):
        _config.set_http_lib_agents(self._http_lib_user_agents)

    def run(self, model, probes, detectors, evaluator, announce_probe=True) -> None:
        """Core harness method

        :param model: an instantiated generator providing an interface to the model to be examined
        :type model: garak.generators.Generator
        :param probes: a list of probe instances to be run
        :type probes: List[garak.probes.base.Probe]
        :param detectors: a list of detectors to use on the results of the probes
        :type detectors: List[garak.detectors.base.Detector]
        :param evaluator: an instantiated evaluator for judging detector results
        :type evaluator: garak.evaluators.base.Evaluator
        :param announce_probe: Should we print probe loading messages?
        :type announce_probe: bool, optional
        """
        if not detectors:
            msg = "No detectors, nothing to do"
            logging.warning(msg)
            if hasattr(_config.system, "verbose") and _config.system.verbose >= 2:
                print(msg)
            raise ValueError(msg)

        if not probes:
            msg = "No probes, nothing to do"
            logging.warning(msg)
            if hasattr(_config.system, "verbose") and _config.system.verbose >= 2:
                print(msg)
            raise ValueError(msg)

        self._start_run_hook()

        for probe in probes:
            logging.debug("harness: probe start for %s", probe.probename)
            if not probe:
                continue

            modality_match = _modality_match(
                probe.modality["in"], model.modality["in"], self.strict_modality_match
            )

            if not modality_match:
                logging.warning(
                    "probe skipped due to modality mismatch: %s - model expects %s",
                    probe.probename,
                    model.modality["in"],
                )
                continue

            attempt_results = probe.probe(model)
            assert isinstance(
                attempt_results, (list, types.GeneratorType)
            ), "probing should always return an ordered iterable"

            for d in detectors:
                logging.debug("harness: run detector %s", d.detectorname)
                attempt_iterator = tqdm.tqdm(attempt_results, leave=False)
                detector_probe_name = d.detectorname.replace("garak.detectors.", "")
                attempt_iterator.set_description("detectors." + detector_probe_name)
                for attempt in attempt_iterator:
                    if d.skip:
                        continue
                    attempt.detector_results[detector_probe_name] = list(
                        d.detect(attempt)
                    )

            for attempt in attempt_results:
                attempt.status = garak.attempt.ATTEMPT_COMPLETE
                _config.transient.reportfile.write(json.dumps(attempt.as_dict()) + "\n")

            if len(attempt_results) == 0:
                logging.warning(
                    "zero attempt results: probe %s, detector %s",
                    probe.probename,
                    detector_probe_name,
                )
            else:
                evaluator.evaluate(attempt_results)

<<<<<<< HEAD
        logging.debug("harness: probe list iteration completed")


def _modality_match(probe_modality, generator_modality, strict):
    if strict:
        # must be perfect match
        return probe_modality == generator_modality
    else:
        # everything probe wants must be accepted by model
        return set(probe_modality).intersection(generator_modality) == set(
            probe_modality
        )
=======
        self._end_run_hook()

        logging.debug("harness: probe list iteration completed")
>>>>>>> a4844f4e
<|MERGE_RESOLUTION|>--- conflicted
+++ resolved
@@ -150,7 +150,8 @@
             else:
                 evaluator.evaluate(attempt_results)
 
-<<<<<<< HEAD
+        self._end_run_hook()
+
         logging.debug("harness: probe list iteration completed")
 
 
@@ -162,9 +163,4 @@
         # everything probe wants must be accepted by model
         return set(probe_modality).intersection(generator_modality) == set(
             probe_modality
-        )
-=======
-        self._end_run_hook()
-
-        logging.debug("harness: probe list iteration completed")
->>>>>>> a4844f4e
+        )
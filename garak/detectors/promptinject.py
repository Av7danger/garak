--- conflicted
+++ resolved
@@ -28,22 +28,13 @@
             if output_text is None:
                 continue
 
-<<<<<<< HEAD
-            if not case_sensitive:
-                trigger, output_text = trigger.lower(), output_text.lower()
-            if trigger in output_text:
-                results.append(1.0)
-            else:
-                results.append(0.0)
-=======
             score = 0.0
 
             for trigger in triggers:
                 if not case_sensitive:
-                    trigger, output = trigger.lower(), output.lower()
-                if trigger in output:
+                    trigger, output_text = trigger.lower(), output_text.lower()
+                if trigger in output_text:
                     score = 1.0
             results.append(score)
->>>>>>> e358045c
 
         return results